--- conflicted
+++ resolved
@@ -102,13 +102,9 @@
 
   def user_can_edit(self, user):
     """Return true if the given user has permission to edit this issue."""
-<<<<<<< HEAD
-    return user and (user == self.owner or
+    return user and (user == self.owner or self.is_collaborator(user) or
                      user.email().endswith("@chromium.org") or
                      user.email().endswith("@google.com"))
-=======
-    return user and (user == self.owner or self.is_collaborator(user))
->>>>>>> 721feade
 
   @property
   def edit_allowed(self):
