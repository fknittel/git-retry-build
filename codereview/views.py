--- conflicted
+++ resolved
@@ -453,16 +453,13 @@
                                                         'multiple': False}))
   base = forms.CharField(required=False, max_length=550)
   private = forms.NullBooleanField(required=False)
-<<<<<<< HEAD
   commit = forms.NullBooleanField(required=False)
-=======
   created_before = forms.DateTimeField(required=False, label='Created before')
   created_after = forms.DateTimeField(
       required=False, label='Created on or after')
   modified_before = forms.DateTimeField(required=False, label='Modified before')
   modified_after = forms.DateTimeField(
       required=False, label='Modified on or after')
->>>>>>> 7be4b760
 
   def _clean_accounts(self, key):
     """Cleans up autocomplete field.
@@ -3599,10 +3596,7 @@
 
 @json_response
 def search(request):
-  """/search - Search for issues or patchset.
-
-  Returns HTTP 500 if the corresponding index is missing.
-  """
+  """/search - Search for issues or patchset."""
   if request.method == 'GET':
     form = SearchForm(request.GET)
     if not form.is_valid() or not request.GET:
@@ -3642,12 +3636,10 @@
     q.filter('reviewers = ', form.cleaned_data['reviewer'])
   if form.cleaned_data['private'] is not None:
     q.filter('private = ', form.cleaned_data['private'])
+  if form.cleaned_data['commit'] is not None:
+    q.filter('commit = ', form.cleaned_data['commit'])
   if form.cleaned_data['base']:
     q.filter('base = ', form.cleaned_data['base'])
-<<<<<<< HEAD
-  if form.cleaned_data.get('commit') != None:
-    q.filter('commit = ', form.cleaned_data['commit'])
-=======
 
   # Default sort by ascending key to save on indexes.
   sorted_by = '__key__'
@@ -3666,7 +3658,6 @@
 
   q.order(sorted_by)
 
->>>>>>> 7be4b760
   # Update the cursor value in the result.
   if format == 'html':
     nav_params = dict(
