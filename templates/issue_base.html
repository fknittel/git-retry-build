--- conflicted
+++ resolved
@@ -15,12 +15,9 @@
     {%else%}
       <a href="{%url codereview.views.new%}">Create Issue</a>
     {%endif%}
-<<<<<<< HEAD
     |
     {%endcomment%}
-=======
     &nbsp;&nbsp;&nbsp;
->>>>>>> 94ab232c
     <a href="{%url codereview.views.mine%}">My Issues</a>
     |
     <a href="{%url codereview.views.starred%}">Starred</a>
